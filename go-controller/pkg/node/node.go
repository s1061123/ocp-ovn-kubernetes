package node

import (
	"context"
	"errors"
	"fmt"
	"io/ioutil"
	"net"
	"strconv"
	"strings"
	"sync"
	"time"

	libovsdbclient "github.com/ovn-org/libovsdb/client"
	kapi "k8s.io/api/core/v1"
	"k8s.io/apimachinery/pkg/util/wait"
	clientset "k8s.io/client-go/kubernetes"
	"k8s.io/client-go/tools/cache"
	"k8s.io/client-go/tools/record"
	"k8s.io/klog/v2"
	utilnet "k8s.io/utils/net"

	honode "github.com/ovn-org/ovn-kubernetes/go-controller/hybrid-overlay/pkg/controller"
	"github.com/ovn-org/ovn-kubernetes/go-controller/pkg/cni"
	"github.com/ovn-org/ovn-kubernetes/go-controller/pkg/config"
	"github.com/ovn-org/ovn-kubernetes/go-controller/pkg/factory"
	"github.com/ovn-org/ovn-kubernetes/go-controller/pkg/informer"
	"github.com/ovn-org/ovn-kubernetes/go-controller/pkg/kube"
	"github.com/ovn-org/ovn-kubernetes/go-controller/pkg/libovsdbops"
	"github.com/ovn-org/ovn-kubernetes/go-controller/pkg/node/controllers/upgrade"
	"github.com/ovn-org/ovn-kubernetes/go-controller/pkg/sbdb"
	"github.com/ovn-org/ovn-kubernetes/go-controller/pkg/types"
	"github.com/ovn-org/ovn-kubernetes/go-controller/pkg/util"
	"github.com/vishvananda/netlink"
)

// OvnNode is the object holder for utilities meant for node management
type OvnNode struct {
	name         string
	client       clientset.Interface
	Kube         kube.Interface
	watchFactory factory.NodeWatchFactory
	stopChan     chan struct{}
	recorder     record.EventRecorder
	gateway      Gateway
	sbClient     libovsdbclient.Client
}

// NewNode creates a new controller for node management
func NewNode(kubeClient clientset.Interface, wf factory.NodeWatchFactory, name string, dbclient libovsdbclient.Client, stopChan chan struct{}, eventRecorder record.EventRecorder) *OvnNode {
	return &OvnNode{
		name:         name,
		client:       kubeClient,
		Kube:         &kube.Kube{KClient: kubeClient},
		watchFactory: wf,
		stopChan:     stopChan,
		recorder:     eventRecorder,
		sbClient:     dbclient,
	}
}

func clearOVSFlowTargets() error {
	_, _, err := util.RunOVSVsctl(
		"--",
		"clear", "bridge", "br-int", "netflow",
		"--",
		"clear", "bridge", "br-int", "sflow",
		"--",
		"clear", "bridge", "br-int", "ipfix",
	)
	if err != nil {
		return err
	}
	return nil
}

// collectorsString joins all HostPort entry into a string that is acceptable as
// target by the ovs-vsctl command. If an entry has an empty host, it uses the Node IP
func collectorsString(node *kapi.Node, targets []config.HostPort) (string, error) {
	if len(targets) == 0 {
		return "", errors.New("collector targets can't be empty")
	}
	var joined strings.Builder
	for n, v := range targets {
		if n == 0 {
			joined.WriteByte('"')
		} else {
			joined.WriteString(`","`)
		}
		var host string
		if v.Host != nil && len(*v.Host) != 0 {
			host = v.Host.String()
		} else {
			var err error
			if host, err = util.GetNodePrimaryIP(node); err != nil {
				return "", fmt.Errorf("composing flow collectors' IPs: %w", err)
			}
		}
		joined.WriteString(util.JoinHostPortInt32(host, v.Port))
	}
	joined.WriteByte('"')
	return joined.String(), nil
}

func setOVSFlowTargets(node *kapi.Node) error {
	if len(config.Monitoring.NetFlowTargets) != 0 {
		collectors, err := collectorsString(node, config.Monitoring.NetFlowTargets)
		if err != nil {
			return fmt.Errorf("error joining NetFlow targets: %w", err)
		}

		_, stderr, err := util.RunOVSVsctl(
			"--",
			"--id=@netflow",
			"create",
			"netflow",
			fmt.Sprintf("targets=[%s]", collectors),
			"active_timeout=60",
			"--",
			"set", "bridge", "br-int", "netflow=@netflow",
		)
		if err != nil {
			return fmt.Errorf("error setting NetFlow: %v\n  %q", err, stderr)
		}
	}
	if len(config.Monitoring.SFlowTargets) != 0 {
		collectors, err := collectorsString(node, config.Monitoring.SFlowTargets)
		if err != nil {
			return fmt.Errorf("error joining SFlow targets: %w", err)
		}

		_, stderr, err := util.RunOVSVsctl(
			"--",
			"--id=@sflow",
			"create",
			"sflow",
			"agent="+types.SFlowAgent,
			fmt.Sprintf("targets=[%s]", collectors),
			"--",
			"set", "bridge", "br-int", "sflow=@sflow",
		)
		if err != nil {
			return fmt.Errorf("error setting SFlow: %v\n  %q", err, stderr)
		}
	}
	if len(config.Monitoring.IPFIXTargets) != 0 {
		collectors, err := collectorsString(node, config.Monitoring.IPFIXTargets)
		if err != nil {
			return fmt.Errorf("error joining IPFIX targets: %w", err)
		}

		args := []string{
			"--",
			"--id=@ipfix",
			"create",
			"ipfix",
			fmt.Sprintf("targets=[%s]", collectors),
			fmt.Sprintf("cache_active_timeout=%d", config.IPFIX.CacheActiveTimeout),
		}
		if config.IPFIX.CacheMaxFlows != 0 {
			args = append(args, fmt.Sprintf("cache_max_flows=%d", config.IPFIX.CacheMaxFlows))
		}
		if config.IPFIX.Sampling != 0 {
			args = append(args, fmt.Sprintf("sampling=%d", config.IPFIX.Sampling))
		}
		args = append(args, "--", "set", "bridge", "br-int", "ipfix=@ipfix")
		_, stderr, err := util.RunOVSVsctl(args...)
		if err != nil {
			return fmt.Errorf("error setting IPFIX: %v\n  %q", err, stderr)
		}
	}
	return nil
}

func setupOVNNode(node *kapi.Node) error {
	var err error

	encapIP := config.Default.EncapIP
	if encapIP == "" {
		encapIP, err = util.GetNodePrimaryIP(node)
		if err != nil {
			return fmt.Errorf("failed to obtain local IP from node %q: %v", node.Name, err)
		}
		config.Default.EncapIP = encapIP
	} else {
		if ip := net.ParseIP(encapIP); ip == nil {
			return fmt.Errorf("invalid encapsulation IP provided %q", encapIP)
		}
	}

	setExternalIdsCmd := []string{
		"set",
		"Open_vSwitch",
		".",
		fmt.Sprintf("external_ids:ovn-encap-type=%s", config.Default.EncapType),
		fmt.Sprintf("external_ids:ovn-encap-ip=%s", encapIP),
		fmt.Sprintf("external_ids:ovn-remote-probe-interval=%d",
			config.Default.InactivityProbe),
		fmt.Sprintf("external_ids:ovn-openflow-probe-interval=%d",
			config.Default.OpenFlowProbe),
		fmt.Sprintf("external_ids:hostname=\"%s\"", node.Name),
		fmt.Sprintf("external_ids:ovn-monitor-all=%t", config.Default.MonitorAll),
		fmt.Sprintf("external_ids:ovn-ofctrl-wait-before-clear=%d", config.Default.OfctrlWaitBeforeClear),
		fmt.Sprintf("external_ids:ovn-enable-lflow-cache=%t", config.Default.LFlowCacheEnable),
	}

	if config.Default.LFlowCacheLimit > 0 {
		setExternalIdsCmd = append(setExternalIdsCmd,
			fmt.Sprintf("external_ids:ovn-limit-lflow-cache=%d", config.Default.LFlowCacheLimit),
		)
	}

	if config.Default.LFlowCacheLimitKb > 0 {
		setExternalIdsCmd = append(setExternalIdsCmd,
			fmt.Sprintf("external_ids:ovn-memlimit-lflow-cache-kb=%d", config.Default.LFlowCacheLimitKb),
		)
	}

	_, stderr, err := util.RunOVSVsctl(setExternalIdsCmd...)
	if err != nil {
		return fmt.Errorf("error setting OVS external IDs: %v\n  %q", err, stderr)
	}
	// If EncapPort is not the default tell sbdb to use specified port.
	if config.Default.EncapPort != config.DefaultEncapPort {
		systemID, err := util.GetNodeChassisID()
		if err != nil {
			return err
		}
		uuid, _, err := util.RunOVNSbctl("--data=bare", "--no-heading", "--columns=_uuid", "find", "Encap",
			fmt.Sprintf("chassis_name=%s", systemID))
		if err != nil {
			return err
		}
		if len(uuid) == 0 {
			return fmt.Errorf("unable to find encap uuid to set geneve port for chassis %s", systemID)
		}
		_, stderr, errSet := util.RunOVNSbctl("set", "encap", uuid,
			fmt.Sprintf("options:dst_port=%d", config.Default.EncapPort),
		)
		if errSet != nil {
			return fmt.Errorf("error setting OVS encap-port: %v\n  %q", errSet, stderr)
		}
	}

	// clear stale ovs flow targets if needed
	err = clearOVSFlowTargets()
	if err != nil {
		return fmt.Errorf("error clearing stale ovs flow targets: %q", err)
	}
	// set new ovs flow targets if needed
	err = setOVSFlowTargets(node)
	if err != nil {
		return fmt.Errorf("error setting ovs flow targets: %q", err)
	}

	return nil
}

func isOVNControllerReady() (bool, error) {
	// check node's connection status
	runDir := util.GetOvnRunDir()
	pid, err := ioutil.ReadFile(runDir + "ovn-controller.pid")
	if err != nil {
		return false, fmt.Errorf("unknown pid for ovn-controller process: %v", err)
	}
	ctlFile := runDir + fmt.Sprintf("ovn-controller.%s.ctl", strings.TrimSuffix(string(pid), "\n"))
	ret, _, err := util.RunOVSAppctl("-t", ctlFile, "connection-status")
	if err != nil {
		return false, fmt.Errorf("could not get connection status: %w", err)
	}
	klog.Infof("Node connection status = %s", ret)
	if ret != "connected" {
		return false, nil
	}

	// check whether br-int exists on node
	_, _, err = util.RunOVSVsctl("--", "br-exists", "br-int")
	if err != nil {
		return false, nil
	}

	// check by dumping br-int flow entries
	stdout, _, err := util.RunOVSOfctl("dump-aggregate", "br-int")
	if err != nil {
		klog.V(5).Infof("Error dumping aggregate flows: %v", err)
		return false, nil
	}
	hasFlowCountZero := strings.Contains(stdout, "flow_count=0")
	if hasFlowCountZero {
		klog.V(5).Info("Got a flow count of 0 when dumping flows for node")
		return false, nil
	}

	return true, nil
}

// Starting with v21.03.0 OVN sets OVS.Interface.external-id:ovn-installed
// and OVNSB.Port_Binding.up when all OVS flows associated to a
// logical port have been successfully programmed.
// OVS.Interface.external-id:ovn-installed can only be used correctly
// in a combination with OVS.Interface.external-id:iface-id-ver
func getOVNIfUpCheckMode() (bool, error) {
	if config.OvnKubeNode.DisableOVNIfaceIdVer {
		klog.Infof("'iface-id-ver' is manually disabled, ovn-installed feature can't be used")
		return false, nil
	}
	if _, stderr, err := util.RunOVNSbctl("--columns=up", "list", "Port_Binding"); err != nil {
		if strings.Contains(stderr, "does not contain a column") {
			klog.Infof("Falling back to using legacy OVS flow readiness checks")
			return false, nil
		}
		return false, fmt.Errorf("failed to check if port_binding is supported in OVN, stderr: %q, error: %v",
			stderr, err)
	}
	klog.Infof("Detected support for port binding with external IDs")
	return true, nil
}

// Start learns the subnets assigned to it by the master controller
// and calls the SetupNode script which establishes the logical switch
func (n *OvnNode) Start(ctx context.Context, wg *sync.WaitGroup) error {
	var err error
	var node *kapi.Node
	var subnets []*net.IPNet
	var mgmtPort ManagementPort
	var mgmtPortConfig *managementPortConfig
	var cniServer *cni.Server
	var isOvnUpEnabled bool

	klog.Infof("OVN Kube Node initialization, Mode: %s", config.OvnKubeNode.Mode)

	// Setting debug log level during node bring up to expose bring up process.
	// Log level is returned to configured value when bring up is complete.
	var level klog.Level
	if err := level.Set("5"); err != nil {
		klog.Errorf("Setting klog \"loglevel\" to 5 failed, err: %v", err)
	}

	// Start and sync the watch factory to begin listening for events
	if err := n.watchFactory.Start(); err != nil {
		return err
	}

	if node, err = n.Kube.GetNode(n.name); err != nil {
		return fmt.Errorf("error retrieving node %s: %v", n.name, err)
	}

	nodeAddrStr, err := util.GetNodePrimaryIP(node)
	if err != nil {
		return err
	}
	nodeAddr := net.ParseIP(nodeAddrStr)
	if nodeAddr == nil {
		return fmt.Errorf("failed to parse kubernetes node IP address. %v", err)
	}

	if config.OvnKubeNode.Mode != types.NodeModeDPUHost {
		for _, auth := range []config.OvnAuthConfig{config.OvnNorth, config.OvnSouth} {
			if err := auth.SetDBAuth(); err != nil {
				return err
			}
		}

		err = setupOVNNode(node)
		if err != nil {
			return err
		}
	} else {
		err = removeStaleChassisByNodeIP(n.sbClient, nodeAddr)
		if err != nil {
			return err
		}
	}

	// First wait for the node logical switch to be created by the Master, timeout is 300s.
	err = wait.PollImmediate(500*time.Millisecond, 300*time.Second, func() (bool, error) {
		if node, err = n.Kube.GetNode(n.name); err != nil {
			klog.Infof("Waiting to retrieve node %s: %v", n.name, err)
			return false, nil
		}
		subnets, err = util.ParseNodeHostSubnetAnnotation(node)
		if err != nil {
			klog.Infof("Waiting for node %s to start, no annotation found on node for subnet: %v", n.name, err)
			return false, nil
		}
		return true, nil
	})
	if err != nil {
		return fmt.Errorf("timed out waiting for node's: %q logical switch: %v", n.name, err)
	}
	klog.Infof("Node %s ready for ovn initialization with subnet %s", n.name, util.JoinIPNets(subnets, ","))

	if config.OvnKubeNode.Mode != types.NodeModeDPUHost {
		isOvnUpEnabled, err = getOVNIfUpCheckMode()
		if err != nil {
			return err
		}
	}

	// Create CNI Server
	if config.OvnKubeNode.Mode != types.NodeModeDPU {
		kclient, ok := n.Kube.(*kube.Kube)
		if !ok {
			return fmt.Errorf("cannot get kubeclient for starting CNI server")
		}
		cniServer, err = cni.NewCNIServer("", isOvnUpEnabled, n.watchFactory, kclient.KClient)
		if err != nil {
			return err
		}
	}

	// Setup Management port and gateway
	mgmtPort = NewManagementPort(n.name, subnets)
	nodeAnnotator := kube.NewNodeAnnotator(n.Kube, node.Name)
	waiter := newStartupWaiter()

	mgmtPortConfig, err = mgmtPort.Create(nodeAnnotator, waiter)
	if err != nil {
		return err
	}

	// Initialize gateway
	if config.OvnKubeNode.Mode == types.NodeModeDPUHost {
		err = n.initGatewayDPUHost(nodeAddr)
		if err != nil {
			return err
		}
	} else {
		if err := n.initGateway(subnets, nodeAnnotator, waiter, mgmtPortConfig, nodeAddr); err != nil {
			return err
		}
	}

	if err := nodeAnnotator.Run(); err != nil {
		return fmt.Errorf("failed to set node %s annotations: %v", n.name, err)
	}

	// Wait for management port and gateway resources to be created by the master
	klog.Infof("Waiting for gateway and management port readiness...")
	start := time.Now()
	if err := waiter.Wait(); err != nil {
		return err
	}
	n.gateway.Start(n.stopChan, wg)
	klog.Infof("Gateway and management port readiness took %v", time.Since(start))

	// Note(adrianc): DPU deployments are expected to support the new shared gateway changes, upgrade flow
	// is not needed. Future upgrade flows will need to take DPUs into account.
	if config.OvnKubeNode.Mode == types.NodeModeFull {
		// Upgrade for Node. If we upgrade workers before masters, then we need to keep service routing via
		// mgmt port until masters have been updated and modified OVN config. Run a goroutine to handle this case
		upgradeController := upgrade.NewController(n.client, n.watchFactory)
		initialTopoVersion, err := upgradeController.GetTopologyVersion(ctx)
		if err != nil {
			return fmt.Errorf("failed to get initial topology version: %w", err)
		}
		klog.Infof("Current control-plane topology version is %d", initialTopoVersion)
		bridgeName := n.gateway.GetGatewayBridgeIface()

		needLegacySvcRoute := true
		if (initialTopoVersion >= types.OvnHostToSvcOFTopoVersion && config.GatewayModeShared == config.Gateway.Mode) ||
			(initialTopoVersion >= types.OvnRoutingViaHostTopoVersion) {
			// Configure route for svc towards shared gw bridge
			// Have to have the route to bridge for multi-NIC mode, where the default gateway may go to a non-OVS interface
			if err := configureSvcRouteViaBridge(bridgeName); err != nil {
				return err
			}
			needLegacySvcRoute = false
		}

		// Determine if we need to run upgrade checks
		if initialTopoVersion != types.OvnCurrentTopologyVersion {
			if needLegacySvcRoute {
				klog.Info("System may be upgrading, falling back to to legacy K8S Service via mp0")
				// add back legacy route for service via mp0
				link, err := util.LinkSetUp(types.K8sMgmtIntfName)
				if err != nil {
					return fmt.Errorf("unable to get link for %s, error: %v", types.K8sMgmtIntfName, err)
				}
				var gwIP net.IP
				for _, subnet := range config.Kubernetes.ServiceCIDRs {
					if utilnet.IsIPv4CIDR(subnet) {
						gwIP = mgmtPortConfig.ipv4.gwIP
					} else {
						gwIP = mgmtPortConfig.ipv6.gwIP
					}
					err := util.LinkRoutesAddOrUpdateMTU(link, gwIP, []*net.IPNet{subnet}, config.Default.RoutableMTU)
					if err != nil {
						return fmt.Errorf("unable to add legacy route for services via mp0, error: %v", err)
					}
				}
			}
			// need to run upgrade controller
			go func() {
				if err := upgradeController.WaitForTopologyVersion(ctx, types.OvnCurrentTopologyVersion, 30*time.Minute); err != nil {
					klog.Fatalf("Error while waiting for Topology Version to be updated: %v", err)
				}
				// upgrade complete now see what needs upgrading
				// migrate service route from ovn-k8s-mp0 to shared gw bridge
				if (initialTopoVersion < types.OvnHostToSvcOFTopoVersion && config.GatewayModeShared == config.Gateway.Mode) ||
					(initialTopoVersion < types.OvnRoutingViaHostTopoVersion) {
					if err := upgradeServiceRoute(bridgeName); err != nil {
						klog.Fatalf("Failed to upgrade service route for node, error: %v", err)
					}
				}
				// ensure CNI support for port binding built into OVN, as masters have been upgraded
				if initialTopoVersion < types.OvnPortBindingTopoVersion && cniServer != nil && !isOvnUpEnabled {
					isOvnUpEnabled, err = getOVNIfUpCheckMode()
					if err != nil {
						klog.Errorf("%v", err)
					}
					if isOvnUpEnabled {
						cniServer.EnableOVNPortUpSupport()
					}
				}
			}()
		}
	}

	if config.HybridOverlay.Enabled {
		// Not supported with DPUs, enforced in config
		// TODO(adrianc): Revisit above comment
		nodeController, err := honode.NewNode(
			n.Kube,
			n.name,
			n.watchFactory.NodeInformer(),
			n.watchFactory.LocalPodInformer(),
			informer.NewDefaultEventHandler,
		)
		if err != nil {
			return err
		}
		wg.Add(1)
		go func() {
			defer wg.Done()
			nodeController.Run(n.stopChan)
		}()
	}

	if err := level.Set(strconv.Itoa(config.Logging.Level)); err != nil {
		klog.Errorf("Reset of initial klog \"loglevel\" failed, err: %v", err)
	}

	// start management port health check
	mgmtPort.CheckManagementPortHealth(mgmtPortConfig, n.stopChan)

	if config.OvnKubeNode.Mode != types.NodeModeDPUHost {
		// start health check to ensure there are no stale OVS internal ports
		go wait.Until(func() {
			checkForStaleOVSInterfaces(n.name, n.watchFactory.(*factory.WatchFactory))
		}, time.Minute, n.stopChan)
		util.SetARPTimeout()
		err := n.WatchNamespaces()
<<<<<<< HEAD
		if err != nil {
			return fmt.Errorf("failed to watch namespaces: %w", err)
		}
		// every minute cleanup stale conntrack entries if any
		go wait.Until(func() {
			n.checkAndDeleteStaleConntrackEntries()
		}, time.Minute*1, n.stopChan)
		err = n.WatchEndpoints()
=======
>>>>>>> fadfcd61
		if err != nil {
			return fmt.Errorf("failed to watch namespaces: %w", err)
		}
		// every minute cleanup stale conntrack entries if any
		go wait.Until(func() {
			n.checkAndDeleteStaleConntrackEntries()
		}, time.Minute*1, n.stopChan)
		err = n.WatchEndpoints()
		if err != nil {
			return fmt.Errorf("failed to watch endpoints: %w", err)
		}
	}

	if config.OvnKubeNode.Mode == types.NodeModeDPU {
		if err := n.watchPodsDPU(isOvnUpEnabled); err != nil {
			return err
		}
	} else {
		// start the cni server
		if err := cniServer.Start(cni.HandleCNIRequest); err != nil {
			return err
		}

		// Write CNI config file if it doesn't already exist
		if err := config.WriteCNIConfig(); err != nil {
			return err
		}
	}

	klog.Infof("OVN Kube Node initialized and ready.")
	return nil
}

func (n *OvnNode) WatchEndpoints() error {
	_, err := n.watchFactory.AddEndpointsHandler(cache.ResourceEventHandlerFuncs{
		UpdateFunc: func(old, new interface{}) {
			epNew := new.(*kapi.Endpoints)
			epOld := old.(*kapi.Endpoints)
			newEpAddressMap := buildEndpointAddressMap(epNew.Subsets)
			for item := range buildEndpointAddressMap(epOld.Subsets) {
				if _, ok := newEpAddressMap[item]; !ok && item.protocol == kapi.ProtocolUDP { // flush conntrack only for UDP
					err := util.DeleteConntrack(item.ip, item.port, item.protocol, netlink.ConntrackReplyAnyIP, nil)
					if err != nil {
						klog.Errorf("Failed to delete conntrack entry for %s: %v", item.ip, err)
					}
				}
			}
		},
		DeleteFunc: func(obj interface{}) {
			ep := obj.(*kapi.Endpoints)
			for item := range buildEndpointAddressMap(ep.Subsets) {
				if item.protocol == kapi.ProtocolUDP { // flush conntrack only for UDP
					err := util.DeleteConntrack(item.ip, item.port, item.protocol, netlink.ConntrackReplyAnyIP, nil)
					if err != nil {
						klog.Errorf("Failed to delete conntrack entry for %s: %v", item.ip, err)
					}
				}
			}
		},
	}, nil)
	return err
}

func exGatewayPodsAnnotationsChanged(oldNs, newNs *kapi.Namespace) bool {
	// In reality we only care about exgw pod deletions, however since the list of IPs is not expected to change
	// that often, let's check for *any* changes to these annotations compared to their previous state and trigger
	// the logic for checking if we need to delete any conntrack entries
	return (oldNs.Annotations[util.ExternalGatewayPodIPsAnnotation] != newNs.Annotations[util.ExternalGatewayPodIPsAnnotation]) ||
		(oldNs.Annotations[util.RoutingExternalGWsAnnotation] != newNs.Annotations[util.RoutingExternalGWsAnnotation])
}

func (n *OvnNode) checkAndDeleteStaleConntrackEntries() {
	namespaces, err := n.watchFactory.GetNamespaces()
	if err != nil {
		klog.Errorf("Unable to get pods from informer: %v", err)
	}
	for _, namespace := range namespaces {
		_, foundRoutingExternalGWsAnnotation := namespace.Annotations[util.RoutingExternalGWsAnnotation]
		_, foundExternalGatewayPodIPsAnnotation := namespace.Annotations[util.ExternalGatewayPodIPsAnnotation]
		if foundRoutingExternalGWsAnnotation || foundExternalGatewayPodIPsAnnotation {
			pods, err := n.watchFactory.GetPods(namespace.Name)
			if err != nil {
				klog.Warningf("Unable to get pods from informer for namespace %s: %v", namespace.Name, err)
			}
			if len(pods) > 0 || err != nil {
				// we only need to proceed if there is at least one pod in this namespace on this node
				// OR if we couldn't fetch the pods for some reason at this juncture
				n.checkAndDeleteStaleConntrackEntriesForNamespace(namespace)
			}
		}
	}
}

func (n *OvnNode) checkAndDeleteStaleConntrackEntriesForNamespace(newNs *kapi.Namespace) {
	// loop through all the IPs on the annotations; ARP for their MACs and form an allowlist
	gatewayIPs := strings.Split(newNs.Annotations[util.ExternalGatewayPodIPsAnnotation], ",")
	gatewayIPs = append(gatewayIPs, strings.Split(newNs.Annotations[util.RoutingExternalGWsAnnotation], ",")...)
	var wg sync.WaitGroup
	wg.Add(len(gatewayIPs))
	validMACs := sync.Map{}
	for _, gwIP := range gatewayIPs {
		go func(gwIP string) {
			defer wg.Done()
			if len(gwIP) > 0 {
				if hwAddr, err := util.GetMACAddressFromARP(net.ParseIP(gwIP)); err != nil {
					klog.Errorf("Failed to lookup hardware address for gatewayIP %s: %v", gwIP, err)
				} else if len(hwAddr) > 0 {
					// we need to reverse the mac before passing it to the conntrack filter since OVN saves the MAC in the following format
					// +------------------------------------------------------------ +
					// | 128 ...  112 ... 96 ... 80 ... 64 ... 48 ... 32 ... 16 ... 0|
					// +------------------+-------+--------------------+-------------|
					// |                  | UNUSED|    MAC ADDRESS     |   UNUSED    |
					// +------------------+-------+--------------------+-------------+
					for i, j := 0, len(hwAddr)-1; i < j; i, j = i+1, j-1 {
						hwAddr[i], hwAddr[j] = hwAddr[j], hwAddr[i]
					}
					validMACs.Store(gwIP, []byte(hwAddr))
				}
			}
		}(gwIP)
	}
	wg.Wait()

	validNextHopMACs := [][]byte{}
	validMACs.Range(func(key interface{}, value interface{}) bool {
		validNextHopMACs = append(validNextHopMACs, value.([]byte))
		return true
	})
	// Handle corner case where there are 0 IPs on the annotations OR none of the ARPs were successful; i.e allowMACList={empty}.
	// This means we *need to* pass a label > 128 bits that will not match on any conntrack entry labels for these pods.
	// That way any remaining entries with labels having MACs set will get purged.
	if len(validNextHopMACs) == 0 {
		validNextHopMACs = append(validNextHopMACs, []byte("does-not-contain-anything"))
	}

	pods, err := n.watchFactory.GetPods(newNs.Name)
	if err != nil {
		klog.Errorf("Unable to get pods from informer: %v", err)
	}
	for _, pod := range pods {
		pod := pod
		podIPs, err := util.GetAllPodIPs(pod)
		if err != nil {
			klog.Errorf("Unable to fetch IP for pod %s/%s: %v", pod.Namespace, pod.Name, err)
		}
		for _, podIP := range podIPs { // flush conntrack only for UDP
			// for this pod, we check if the conntrack entry has a label that is not in the provided allowlist of MACs
			// only caveat here is we assume egressGW served pods shouldn't have conntrack entries with other labels set
			err := util.DeleteConntrack(podIP.String(), 0, kapi.ProtocolUDP, netlink.ConntrackOrigDstIP, validNextHopMACs)
			if err != nil {
				klog.Errorf("Failed to delete conntrack entry for pod %s: %v", podIP.String(), err)
			}
		}
	}
}

func (n *OvnNode) WatchNamespaces() error {
	_, err := n.watchFactory.AddNamespaceHandler(cache.ResourceEventHandlerFuncs{
		UpdateFunc: func(old, new interface{}) {
			oldNs, newNs := old.(*kapi.Namespace), new.(*kapi.Namespace)
			if exGatewayPodsAnnotationsChanged(oldNs, newNs) {
				n.checkAndDeleteStaleConntrackEntriesForNamespace(newNs)
			}
		},
	}, nil)
	return err
}

// validateVTEPInterfaceMTU checks if the MTU of the interface that has ovn-encap-ip is big
// enough to carry the `config.Default.MTU` and the Geneve header. If the MTU is not big
// enough, it will return an error
func (n *OvnNode) validateVTEPInterfaceMTU() error {
	ovnEncapIP := net.ParseIP(config.Default.EncapIP)
	if ovnEncapIP == nil {
		return fmt.Errorf("the set OVN Encap IP is invalid: (%s)", config.Default.EncapIP)
	}
	interfaceName, mtu, err := util.GetIFNameAndMTUForAddress(ovnEncapIP)
	if err != nil {
		return fmt.Errorf("could not get MTU for the interface with address %s: %w", ovnEncapIP, err)
	}

	// calc required MTU
	var requiredMTU int
	if config.IPv4Mode && !config.IPv6Mode {
		// we run in single-stack IPv4 only
		requiredMTU = config.Default.MTU + types.GeneveHeaderLengthIPv4
	} else {
		// we run in single-stack IPv6 or dual-stack mode
		requiredMTU = config.Default.MTU + types.GeneveHeaderLengthIPv6
	}

	if mtu < requiredMTU {
		return fmt.Errorf("interface MTU (%d) is too small for specified overlay MTU (%d)", mtu, requiredMTU)
	}
	klog.V(2).Infof("MTU (%d) of network interface %s is big enough to deal with Geneve header overhead (sum %d). ",
		mtu, interfaceName, requiredMTU)
	return nil
}

type epAddressItem struct {
	ip       string
	port     int32
	protocol kapi.Protocol
}

//buildEndpointAddressMap builds a map of all UDP and SCTP ports in the endpoint subset along with that port's IP address
func buildEndpointAddressMap(epSubsets []kapi.EndpointSubset) map[epAddressItem]struct{} {
	epMap := make(map[epAddressItem]struct{})
	for _, subset := range epSubsets {
		for _, address := range subset.Addresses {
			for _, port := range subset.Ports {
				if port.Protocol == kapi.ProtocolUDP || port.Protocol == kapi.ProtocolSCTP {
					epMap[epAddressItem{
						ip:       address.IP,
						port:     port.Port,
						protocol: port.Protocol,
					}] = struct{}{}
				}
			}
		}
	}

	return epMap
}

func configureSvcRouteViaBridge(bridge string) error {
	gwIPs, _, err := getGatewayNextHops()
	if err != nil {
		return fmt.Errorf("unable to get the gateway next hops, error: %v", err)
	}
	return configureSvcRouteViaInterface(bridge, gwIPs)
}

func upgradeServiceRoute(bridgeName string) error {
	klog.Info("Updating K8S Service route")
	// Flush old routes
	link, err := util.LinkSetUp(types.K8sMgmtIntfName)
	if err != nil {
		return fmt.Errorf("unable to get link: %s, error: %v", types.K8sMgmtIntfName, err)
	}
	if err := util.LinkRoutesDel(link, config.Kubernetes.ServiceCIDRs); err != nil {
		return fmt.Errorf("unable to delete routes on upgrade, error: %v", err)
	}
	// add route via OVS bridge
	if err := configureSvcRouteViaBridge(bridgeName); err != nil {
		return fmt.Errorf("unable to add svc route via OVS bridge interface, error: %v", err)
	}
	klog.Info("Successfully updated Kubernetes service route towards OVS")
	// Clean up gw0 and local ovs bridge as best effort
	if err := deleteLocalNodeAccessBridge(); err != nil {
		klog.Warningf("Error while removing Local Node Access Bridge, error: %v", err)
	}
	// Clean up gw0 related IPTable rules as best effort.
	for _, ip := range []string{types.V4NodeLocalNATSubnet, types.V6NodeLocalNATSubnet} {
		_, IPNet, err := net.ParseCIDR(ip)
		if err != nil {
			klog.Errorf("Failed to LocalGatewayNATRules: %v", err)
		}
		rules := getLocalGatewayNATRules(types.LocalnetGatewayNextHopPort, IPNet)
		if err := delIptRules(rules); err != nil {
			klog.Errorf("Failed to LocalGatewayNATRules: %v", err)
		}
	}
	return nil
}

func removeStaleChassisByNodeIP(sbClient libovsdbclient.Client, ip net.IP) error {
	ctx, cancel := context.WithTimeout(context.Background(), types.OVSDBTimeout)
	defer cancel()
	encaps := []*sbdb.Encap{}
	if err := sbClient.List(ctx, &encaps); err != nil {
		return err
	}

	for _, encap := range encaps {
		if encap.IP == ip.String() {
			klog.V(2).Infof("Remove stale chassis: %s", encap.ChassisName)
			if err := libovsdbops.DeleteChassisWithPredicate(sbClient, func(item *sbdb.Chassis) bool {
				return item.Name == encap.ChassisName
			}); err != nil {
				return err
			}
		}
	}
	return nil
}<|MERGE_RESOLUTION|>--- conflicted
+++ resolved
@@ -551,17 +551,6 @@
 		}, time.Minute, n.stopChan)
 		util.SetARPTimeout()
 		err := n.WatchNamespaces()
-<<<<<<< HEAD
-		if err != nil {
-			return fmt.Errorf("failed to watch namespaces: %w", err)
-		}
-		// every minute cleanup stale conntrack entries if any
-		go wait.Until(func() {
-			n.checkAndDeleteStaleConntrackEntries()
-		}, time.Minute*1, n.stopChan)
-		err = n.WatchEndpoints()
-=======
->>>>>>> fadfcd61
 		if err != nil {
 			return fmt.Errorf("failed to watch namespaces: %w", err)
 		}
